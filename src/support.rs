--- conflicted
+++ resolved
@@ -43,7 +43,6 @@
     }
 }
 
-<<<<<<< HEAD
 impl fmt::Display for Orientation {
     fn fmt(&self, f: &mut fmt::Formatter<'_>) -> fmt::Result {
         match self {
@@ -51,7 +50,8 @@
             Orientation::Reverse => write!(f, "reverse"),
         }
     }
-=======
+}
+
 // FIXME optimize
 /// Returns the reverse complement of the sequence.
 pub fn reverse_complement(sequence: &[u8]) -> Vec<u8> {
@@ -66,7 +66,6 @@
         });
     }
     result
->>>>>>> 44d1196c
 }
 
 //-----------------------------------------------------------------------------
